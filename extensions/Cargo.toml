--- conflicted
+++ resolved
@@ -23,13 +23,8 @@
 memchr = "2"
 url-crawl = { version = "0.2", path = "../url-crawl", optional = true }
 small-acme = { version = "0.2.2", optional = true }
-<<<<<<< HEAD
 x509-parser = { version = "0.16", optional = true }
-rustls = { version = "0.22", optional = true, default-features = false }
-=======
-x509-parser = { version = "0.15", optional = true }
 rustls = { version = "0.23", optional = true, default-features = false, features = ["ring"] }
->>>>>>> 8df1e959
 # serialize credentials
 ron = { version = "0.8", optional = true }
 rcgen = { version = "0.12", optional = true }
